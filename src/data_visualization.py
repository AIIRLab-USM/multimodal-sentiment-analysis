import os
import numpy as np
import pandas as pd
import seaborn as sns
import matplotlib.pyplot as plt
from sklearn.metrics import confusion_matrix

result_types = ["text", "image", "multimodal"]
label_map = {
    'amusement': 0,
    'anger': 1,
    'awe': 2,
    'contentment': 3,
    'disgust': 4,
    'excitement': 5,
    'fear': 6,
    'sadness': 7,
    'something else': 8
}

def main():
    os.makedirs(f'data{os.path.sep}plot', exist_ok=True)

    # Class distribution chart
    df = pd.read_csv( os.path.join('data', 'datasets', 'multimodal_sentiment_dataset.csv') )
    label_counts = df['labels'].value_counts().sort_index()

    plt.figure(figsize=(10, 6))
    plt.bar(label_map.keys(), label_counts)
    plt.xticks(rotation=45)
    plt.title("Class Distribution")
    plt.xlabel("Emotion")
    plt.ylabel("Number of Samples")
    plt.tight_layout()
    plt.savefig(os.path.join('data', 'plot', 'class_distribution.png'))

    # Confusion matrices for each modality
    for result_type in result_types:
        curr_data_path = os.path.join('data', 'evaluation', result_type)
        result_df = pd.read_csv(f'{curr_data_path}_results.csv')

        y_true = result_df['labels']
        y_pred = result_df['prediction']

        cm = confusion_matrix(y_true, y_pred)
        cm_normalized = cm.astype('float') / cm.sum(axis=1)[:, np.newaxis]

        # Plot
        plt.figure(figsize=(10, 8))
        sns.heatmap(cm_normalized, annot=True, fmt=".2f", cmap="Reds",
                    xticklabels=list( label_map.keys() ),
                    yticklabels=list( label_map.keys() ))

<<<<<<< HEAD
            plt.xlabel("Prediction")
            plt.ylabel("Ground Truth")
            plt.title(f"{'Balanced Training' if training_type == 'bal-training_' else ''} { result_type.capitalize() } Confusion Matrix")
            plt.tight_layout()
            plt.savefig( os.path.join('data', 'plot', f'{training_type}{result_type}-matrix.png') )
=======
        plt.xlabel("Prediction")
        plt.ylabel("Ground Truth")
        plt.title(f"{ result_type.capitalize() } Confusion Matrix")
        plt.tight_layout()
        plt.savefig( os.path.join('data', 'plot', f'{result_type}_matrix.png') )
>>>>>>> 3425db71

if __name__ == "__main__":
    main()
<|MERGE_RESOLUTION|>--- conflicted
+++ resolved
@@ -51,19 +51,11 @@
                     xticklabels=list( label_map.keys() ),
                     yticklabels=list( label_map.keys() ))
 
-<<<<<<< HEAD
-            plt.xlabel("Prediction")
-            plt.ylabel("Ground Truth")
-            plt.title(f"{'Balanced Training' if training_type == 'bal-training_' else ''} { result_type.capitalize() } Confusion Matrix")
-            plt.tight_layout()
-            plt.savefig( os.path.join('data', 'plot', f'{training_type}{result_type}-matrix.png') )
-=======
         plt.xlabel("Prediction")
         plt.ylabel("Ground Truth")
         plt.title(f"{ result_type.capitalize() } Confusion Matrix")
         plt.tight_layout()
         plt.savefig( os.path.join('data', 'plot', f'{result_type}_matrix.png') )
->>>>>>> 3425db71
 
 if __name__ == "__main__":
     main()
